//
// Created by david on 2019-11-07.
//
#include <algorithms/class_algorithm_status.h>
#include <complex>
#include <config/nmspc_settings.h>
#include <general/nmspc_exceptions.h>
#include <general/nmspc_tensor_extra.h>
#include <h5pp/h5pp.h>
#include <io/table_types.h>
#include <tensors/class_tensors_finite.h>
#include <tensors/model/class_model_finite.h>
#include <tensors/model/class_mpo_site.h>
#include <tensors/state/class_mps_site.h>
#include <tensors/state/class_state_finite.h>
#include <tools/common/io.h>
#include <tools/common/log.h>
#include <tools/finite/debug.h>
#include <tools/finite/env.h>
#include <tools/finite/io.h>
#include <tools/finite/mps.h>
#include <tools/finite/print.h>
#include <typeindex>

using Scalar = std::complex<double>;

// Load model, state and simulation status from HDF5
void tools::finite::io::h5resume::load_simulation(const h5pp::File &h5ppFile, const std::string &state_prefix, class_tensors_finite &tensors,
                                                  class_algorithm_status &status) {
    try {
        tensors.clear_measurements();
        tensors.clear_cache();
        if(h5ppFile.readAttribute<std::string>(state_prefix, "common/storage_level") != enum2str(StorageLevel::FULL))
            throw std::runtime_error("Given prefix to simulation data with StorageLevel < FULL. The simulation can only be resumed from FULL storage");
        tools::common::io::h5table::load_sim_status(h5ppFile, state_prefix, status);
        tools::common::io::h5table::load_profiling(h5ppFile, state_prefix);
        tools::finite::io::h5resume::load_model(h5ppFile, state_prefix, *tensors.model);
        tools::finite::io::h5resume::load_state(h5ppFile, state_prefix, *tensors.state, status);
        tools::finite::io::h5resume::validate(h5ppFile, state_prefix, tensors);
    } catch(const std::exception &ex) { throw except::load_error("Failed to load simulation from hdf5 file: " + std::string(ex.what())); }
}

void tools::finite::io::h5resume::load_model(const h5pp::File &h5ppFile, const std::string &state_prefix, class_model_finite &model) {
    if(h5ppFile.readAttribute<std::string>(state_prefix, "common/storage_level") != enum2str(StorageLevel::FULL))
        throw std::runtime_error("Given prefix to model data with StorageLevel < FULL. The model can only be resumed from FULL storage");

    // Find the path to the MPO
    auto model_prefix = h5ppFile.readAttribute<std::string>(state_prefix, "common/model_prefix");
    if(h5ppFile.linkExists(model_prefix)) {
        auto table_path = fmt::format("{}/hamiltonian", model_prefix);
        if(not h5ppFile.linkExists(table_path)) throw std::runtime_error(fmt::format("Hamiltonian table does not exist: [{}]",table_path));
        tools::log->info("Loading model data from hamiltonian table: [{}]", table_path);
        auto model_type = h5ppFile.readAttribute<std::string>("model_type", table_path);
        auto model_size = h5ppFile.readAttribute<size_t>("model_size", table_path);
        if(str2enum<ModelType>(model_type) != settings::model::model_type)
            throw std::runtime_error(fmt::format("Mismatch when loading model: model_type [{}] != settings::model::model_type [{}]", model_type,
                                                 enum2str(settings::model::model_type)));
        if(model_size != settings::model::model_size)
            throw std::runtime_error(
                fmt::format("Mismatch when loading model: model_size [{}] != settings::model::model_size [{}]", model_size, settings::model::model_size));
        for(const auto & mpo : model.MPO)
            mpo->load_hamiltonian(h5ppFile, model_prefix);
    } else {
        throw std::runtime_error(fmt::format("Could not find model data in [{}]", model_prefix));
    }
}

void tools::finite::io::h5resume::load_state(const h5pp::File &h5ppFile, const std::string &state_prefix, class_state_finite &state,
                                             const class_algorithm_status &status) {
    if(h5ppFile.readAttribute<std::string>(state_prefix, "common/storage_level") != enum2str(StorageLevel::FULL))
        throw std::runtime_error("Given prefix to MPS data with StorageLevel < FULL. The MPS's can only be resumed from FULL storage");
    auto mps_prefix = h5ppFile.readAttribute<std::string>(state_prefix, "common/mps_prefix");
    auto model_type = h5ppFile.readAttribute<std::string>(state_prefix, "common/model_type");
    auto model_size = h5ppFile.readAttribute<size_t>(state_prefix, "common/model_size");
    auto position   = h5ppFile.readAttribute<long>(state_prefix, "common/position");
    if(position != status.position)
        throw std::runtime_error(fmt::format("Mismatch when loading MPS: position [{}] != status.position [{}]", position, status.position));
    if(str2enum<ModelType>(model_type) != settings::model::model_type)
        throw std::runtime_error(
            fmt::format("Mismatch when loading MPS: model_type [{}] != settings::model::model_type [{}]", model_type, enum2str(settings::model::model_type)));
    if(model_size != settings::model::model_size)
        throw std::runtime_error(
            fmt::format("Mismatch when loading MPS: model_size [{}] != settings::model::model_size [{}]", model_size, settings::model::model_size));
    state.initialize(str2enum<ModelType>(model_type), model_size, static_cast<size_t>(position));
    tools::log->debug("Loading state data from MPS in [{}]", mps_prefix);
    for(const auto & mps : state.mps_sites) {
<<<<<<< HEAD
        auto pos = mps->get_position<long>();
=======
        auto pos = mps->get_position();
>>>>>>> 5da17fa5
        std::string pos_str     = std::to_string(pos);
        std::string dset_L_name = fmt::format("{}/{}_{}", mps_prefix, "L", pos);
        std::string dset_M_name = fmt::format("{}/{}_{}", mps_prefix, "M", pos);
        if(mps->isCenter()) {
            std::string dset_LC_name = fmt::format("{}/{}", mps_prefix, "L_C");
            if(not h5ppFile.linkExists(dset_LC_name)) throw std::runtime_error(fmt::format("Dataset does not exist: {}", dset_LC_name));
            auto LC          = h5ppFile.readDataset<Eigen::Tensor<Scalar, 1>>(dset_LC_name);
            auto pos_on_file = h5ppFile.readAttribute<long>("position", dset_LC_name);
            if(pos != pos_on_file) throw std::runtime_error(fmt::format("Center bond position mismatch: pos [{}] != pos on file [{}]", pos, pos_on_file));
            mps->set_LC(LC);
        }
        if(not h5ppFile.linkExists(dset_L_name)) throw std::runtime_error(fmt::format("Dataset does not exist: {} ", dset_L_name));
        if(not h5ppFile.linkExists(dset_M_name)) throw std::runtime_error(fmt::format("Dataset does not exist: {} ", dset_M_name));
        auto L = h5ppFile.readDataset<Eigen::Tensor<Scalar, 1>>(dset_L_name);
        auto M = h5ppFile.readDataset<Eigen::Tensor<Scalar, 3>>(dset_M_name);
        auto error = h5ppFile.readAttribute<double>("truncation_error", dset_L_name);
        auto label = h5ppFile.readAttribute<std::string>("label", dset_M_name);
        mps->set_mps(M, L, error, label);
        // Sanity checks
        if(static_cast<long>(pos) == position and not mps->isCenter())
            throw std::logic_error("Given position is not a a center. State may be wrongly initialized or something is wrong with the resumed file");
        if(static_cast<long>(pos) != position and mps->isCenter()) throw std::logic_error("A site not at current position claims to be a state center");
        //        if(passed_LC > 1) throw std::logic_error("Multiple centers encountered");
    }
}

void compare(double val1, double val2, double tol, const std::string &tag) {
    if(val2 == 0){
        tools::log->warn("Value mismatch after resume: {} = {:.16f} | expected {:.16f} | diff = {:.16f} | tol = {:.16f}", tag, val1, val2,
                                std::abs(val1 - val2), tol);
        tools::log->warn("Value 2 is zero: It may not have been initialized in the previous simulation");
        return;
    }
    if(std::abs(val1 - val2) > tol)
        throw std::runtime_error(fmt::format("Value mismatch after resume: {} = {:.16f} | expected {:.16f} | diff = {:.16f} | tol = {:.16f}", tag, val1, val2,
                                             std::abs(val1 - val2), tol));
    else
        tools::log->debug("{} matches measurement on file: {:.16f} == {:.16f} | diff = {:.16f} | tol = {:.16f}", tag, val1, val2, std::abs(val1 - val2), tol);
}

void tools::finite::io::h5resume::validate(const h5pp::File &h5ppFile, const std::string &state_prefix, class_tensors_finite &tensors) {
    tools::finite::debug::check_integrity(tensors);
//    tensors.activate_sites(settings::precision::max_size_full_diag, 1);
    tensors.activate_sites({0,1});
    tensors.reduce_mpo_energy();
    tools::log->debug("Validating resumed state [{}]", state_prefix);
    tools::log->debug("State labels:", tensors.state->get_labels());
    auto expected_measurements = h5ppFile.readTableRecords<h5pp_table_measurements_finite::table>(state_prefix + "/measurements");
<<<<<<< HEAD
    compare(tensors.measurements.energy.value(), expected_measurements.energy, 1e-8, "Energy");
    compare(tensors.measurements.energy_variance.value(), expected_measurements.energy_variance, 1e-8, "Energy variance");
=======
    tensors.clear_measurements();
    tensors.do_all_measurements();
    compare(tensors.measurements.energy.value(), expected_measurements.energy, 1e-8, "Energy");
    compare(tensors.measurements.energy_variance.value(), expected_measurements.energy_variance, 1e-8, "Energy variance");

>>>>>>> 5da17fa5
}<|MERGE_RESOLUTION|>--- conflicted
+++ resolved
@@ -4,8 +4,8 @@
 #include <algorithms/class_algorithm_status.h>
 #include <complex>
 #include <config/nmspc_settings.h>
+#include <general/nmspc_tensor_extra.h>
 #include <general/nmspc_exceptions.h>
-#include <general/nmspc_tensor_extra.h>
 #include <h5pp/h5pp.h>
 #include <io/table_types.h>
 #include <tensors/class_tensors_finite.h>
@@ -19,7 +19,6 @@
 #include <tools/finite/env.h>
 #include <tools/finite/io.h>
 #include <tools/finite/mps.h>
-#include <tools/finite/print.h>
 #include <typeindex>
 
 using Scalar = std::complex<double>;
@@ -84,11 +83,7 @@
     state.initialize(str2enum<ModelType>(model_type), model_size, static_cast<size_t>(position));
     tools::log->debug("Loading state data from MPS in [{}]", mps_prefix);
     for(const auto & mps : state.mps_sites) {
-<<<<<<< HEAD
         auto pos = mps->get_position<long>();
-=======
-        auto pos = mps->get_position();
->>>>>>> 5da17fa5
         std::string pos_str     = std::to_string(pos);
         std::string dset_L_name = fmt::format("{}/{}_{}", mps_prefix, "L", pos);
         std::string dset_M_name = fmt::format("{}/{}_{}", mps_prefix, "M", pos);
@@ -137,14 +132,8 @@
     tools::log->debug("Validating resumed state [{}]", state_prefix);
     tools::log->debug("State labels:", tensors.state->get_labels());
     auto expected_measurements = h5ppFile.readTableRecords<h5pp_table_measurements_finite::table>(state_prefix + "/measurements");
-<<<<<<< HEAD
-    compare(tensors.measurements.energy.value(), expected_measurements.energy, 1e-8, "Energy");
-    compare(tensors.measurements.energy_variance.value(), expected_measurements.energy_variance, 1e-8, "Energy variance");
-=======
     tensors.clear_measurements();
     tensors.do_all_measurements();
     compare(tensors.measurements.energy.value(), expected_measurements.energy, 1e-8, "Energy");
     compare(tensors.measurements.energy_variance.value(), expected_measurements.energy_variance, 1e-8, "Energy variance");
-
->>>>>>> 5da17fa5
 }