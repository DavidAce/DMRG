--- conflicted
+++ resolved
@@ -3,11 +3,7 @@
 
 message(STATUS "SEARCHING FOR ARPACK IN SYSTEM...")
 find_library(ARPACK_LIBRARIES
-<<<<<<< HEAD
-        NAMES libarpack.a
-=======
         NAMES libarpack${CUSTOM_SUFFIX}
->>>>>>> fb194967
         PATHS /usr/lib/x86_64-linux-gnu/
         )
 
@@ -35,18 +31,11 @@
             IMPORTED_LOCATION "${ARPACK_LIBRARIES}"
             INTERFACE_LINK_LIBRARIES "blas;lapack;gfortran;-lpthread"
             INTERFACE_INCLUDE_DIRECTORIES "${ARPACK_INCLUDE_DIRS}"
-<<<<<<< HEAD
-            )
-    target_link_libraries(${PROJECT_NAME} PRIVATE arpack)
-    target_include_directories(${PROJECT_NAME} PRIVATE ${ARPACK_INCLUDE_DIRS})
-    target_link_libraries(${PROJECT_NAME} PRIVATE -lpthread)
-=======
 #            INTERFACE_LINK_FLAGS          "${OpenMP_CXX_FLAGS}"
             )
     target_link_libraries(${PROJECT_NAME} PRIVATE arpack)
     target_include_directories(${PROJECT_NAME} PRIVATE ${ARPACK_INCLUDE_DIRS})
 #    target_link_libraries(${PROJECT_NAME} PRIVATE -lpthread)
->>>>>>> fb194967
 
     return()
 else()
@@ -109,12 +98,8 @@
             IMPORTED_LOCATION "${INSTALL_DIR}/lib/libarpack${CUSTOM_SUFFIX}"
             INTERFACE_LINK_LIBRARIES "blas;lapack;gfortran"
             INTERFACE_LINK_FLAGS            "-lpthread"
-<<<<<<< HEAD
-            INTERFACE_INCLUDE_DIRECTORIES ${INSTALL_DIR}/include)
-=======
             )
 #            INTERFACE_LINK_FLAGS      )
->>>>>>> fb194967
 
     add_dependencies(arpack library_ARPACK blas lapack gfortran )
     target_link_libraries(${PROJECT_NAME} PRIVATE arpack -lpthread -m64)
