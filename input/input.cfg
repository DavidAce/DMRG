--- conflicted
+++ resolved
@@ -5,7 +5,7 @@
 
 
 //Console settings
-console::verbosity                        = 0                                 /*!< Level of verbosity desired [0-6]. Level 0 prints everything, 6 nothing. Level 2 or 3 is recommended for normal use */
+console::verbosity                        = 2                                 /*!< Level of verbosity desired [0-6]. Level 0 prints everything, 6 nothing. Level 2 or 3 is recommended for normal use */
 console::timestamp                        = true                              /*!< (NOT IMPLEMENTED) Whether to put a timestamp on console outputs */
 
 
@@ -33,16 +33,9 @@
 output::use_temp_dir                      = true                              /*!< If true uses a temporary directory for writes in the local drive (usually /tmp) and copies the results afterwards */
 output::copy_from_temp_freq               = 2                                 /*!< How often, in units of iterations, to copy the hdf5 file in tmp dir to target destination */
 output::temp_dir                          = /tmp                              /*!< Local temp directory on the local system. If it does not exist we default to /scratch/local or /tmp instead (or whatever is the default) */
-<<<<<<< HEAD
 output::compression_level                 = 4                                 /*!< Attempt to use this compression level with HDF5. Choose between [0-9] (0 = off, 9 = max compression) */
 output::file_collision_policy             = RESUME                            /*!< What to do when a prior output file is found. Choose between RESUME, BACKUP, RENAME, REPLACE */
 output::file_resume_policy                = FAST                              /*!< Depends on dataset [common/finished_all=bool] FULL: Ignore bool -> Scan .cfg to add missing items. FAST: exit if true. */
-=======
-output::compression_level                 = 4                                 /*!< GZip compression level in HDF5. Choose between [0-9] (0 = off, 9 = max compression) */
-output::file_collision_policy             = RESUME                            /*!< What to do when a prior output file is found. Choose between RESUME, BACKUP, RENAME, REPLACE */
-output::file_resume_policy                = FAST                              /*!< Depends on dataset [common/finished_all=bool] FULL: Ignore bool -> Scan .cfg to add missing items. FAST: exit if true. */
-
->>>>>>> e190addc
 
 // Storage Levels.
 // NOTE 1: A simulation can only be resumed from FULL state storage or checkpoint.
